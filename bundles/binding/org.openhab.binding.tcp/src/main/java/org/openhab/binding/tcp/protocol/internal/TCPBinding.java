/**
 * Copyright (c) 2010-2013, openHAB.org and others.
 *
 * All rights reserved. This program and the accompanying materials
 * are made available under the terms of the Eclipse Public License v1.0
 * which accompanies this distribution, and is available at
 * http://www.eclipse.org/legal/epl-v10.html
 */
package org.openhab.binding.tcp.protocol.internal;

import java.io.UnsupportedEncodingException;
import java.nio.ByteBuffer;
import java.nio.channels.SocketChannel;
import java.util.Collection;
import java.util.Dictionary;
import java.util.Iterator;
import java.util.List;
import org.openhab.binding.tcp.AbstractChannelEventSubscriberBinding;
import org.openhab.binding.tcp.AbstractSocketChannelEventSubscriberBinding;
import org.openhab.binding.tcp.protocol.ProtocolBindingProvider;
import org.openhab.core.library.types.DecimalType;
import org.openhab.core.types.Command;
import org.openhab.core.types.State;
import org.osgi.service.cm.ConfigurationException;
import org.osgi.service.cm.ManagedService;
import org.slf4j.Logger;
import org.slf4j.LoggerFactory;
/**
 * TCPBinding is most "simple" implementation of a TCP based ASCII protocol. It sends and received 
 * data as ASCII strings. Data sent out is padded with a CR/LF. This should be sufficient for a lot
 * of home automation devices that take simple ASCII based control commands, or that send back
 * text based status messages
 * 
 * 
 * @author Karel Goderis
 * @since 1.1.0
 *
 */
public class TCPBinding extends AbstractSocketChannelEventSubscriberBinding<ProtocolBindingProvider> implements ManagedService {

	static private final Logger logger = LoggerFactory.getLogger(TCPBinding.class);
	
    static private int RECONNECT_INTERVAL = 24;    

	protected boolean internalReceiveChanneledCommand(String itemName,
			Command command, AbstractChannelEventSubscriberBinding<SocketChannel,ProtocolBindingProvider>.MuxChannel sChannel, String commandAsString) {

		ProtocolBindingProvider provider = findFirstMatchingBindingProvider(itemName);

		if(command != null ){		
<<<<<<< HEAD
			String tcpCommandName = null;
					
			if(command instanceof DecimalType) {
				tcpCommandName = commandAsString;
			} else {
				tcpCommandName = provider.getProtocolCommand(itemName,command);
			}

			// slap a CR and LF at the end of the command - should be what most remote server expect when 
			// they receive some ASCII based command/string
			tcpCommandName = tcpCommandName + ((char)13) + ((char)10);
			Direction direction = provider.getDirection(itemName,command);
=======
			
			String transformedMessage = transformResponse(provider.getProtocolCommand(itemName, command),commandAsString);
			String tcpCommandName = preAmble + transformedMessage + postAmble ;
>>>>>>> 77a9d137

			if(direction.equals(Direction.OUT) | direction.equals(Direction.BIDIRECTIONAL)) {

				ByteBuffer outputBuffer = ByteBuffer.allocate(1024);
				try {
					outputBuffer.put(tcpCommandName.getBytes("ASCII"));
				} catch (UnsupportedEncodingException e) {
					logger.warn("Exception while attempting an unsupported encoding scheme");
				}

				// send the buffer in an asynchronous way
				try {
					@SuppressWarnings("unused")
					ByteBuffer response = sChannel.writeBuffer(outputBuffer,false,3000);
				} catch (Exception e) {
					logger.error("An exception occured while writing a buffer to a channel: {}",e.getMessage());
				}

				// if the remote-end does not send a reply in response to the string we just sent, then the abstract superclass will update
				// the openhab status of the item for us. If it does reply, then an additional update is done via parseBuffer.
				// since this TCP binding does not know about the specific protocol, there might be two state updates (the command, and if
				// the case, the reply from the remote-end)
				return true;

			} else {
				logger.error("TCPCommand has the wrong direction");
			}
		}

		return false;
	}

	/**
	 * 
	 * Main function to parse ASCII string received 
	 * @return 
	 * 
	 */
	@Override
	protected void parseBuffer(Collection<String> qualifiedItems,ByteBuffer byteBuffer){

		String theUpdate = new String(byteBuffer.array());
<<<<<<< HEAD
=======
		ProtocolBindingProvider provider = findFirstMatchingBindingProvider(itemName);

		List<Class<? extends State>> stateTypeList = provider.getAcceptedDataTypes(itemName,aCommand);
		
		String transformedResponse = transformResponse(provider.getProtocolCommand(itemName, aCommand),theUpdate);
		State newState = createStateFromString(stateTypeList,transformedResponse);
>>>>>>> 77a9d137

		for(String itemName : qualifiedItems) {
			for (ProtocolBindingProvider provider : providers) {
				if(provider.providesBindingFor(itemName)) {
					List<Command> commands = provider.getAllCommands(itemName);

					// first check if commands are defined, and that they have the correct DirectionType
					Iterator<Command> listIterator = commands.listIterator();
					while(listIterator.hasNext()){
						Command aCommand = listIterator.next();
						Direction theDirection = provider.getDirection(itemName,aCommand);

						if((theDirection == Direction.BIDIRECTIONAL | theDirection==Direction.IN)){
							
							List<Class<? extends State>> stateTypeList = provider.getAcceptedDataTypes(itemName,aCommand);
							State newState = null;
							
							if(aCommand instanceof DecimalType) {
								newState = createStateFromString(stateTypeList,theUpdate);
							} else {
								newState = createStateFromString(stateTypeList,aCommand.toString());
							}
							
							if(newState != null) {
								eventPublisher.postUpdate(itemName, newState);							        						
							} else {
								logger.warn("Can not parse input "+theUpdate+" to match command {} on item {}  ",aCommand,itemName);
							}
						}
						else {
							logger.debug("TCPCommand has the wrong direction");
						}
					}
				}
			}
		}
	}

	@Override
	protected int getReconnectInterval() {
		return RECONNECT_INTERVAL;
	}

	@Override
	public boolean isProperlyConfigured() {
		for (ProtocolBindingProvider provider : providers) {
			if(provider.providesBinding()) {
				return true;
			}
		}
		return false;
	}

	@SuppressWarnings("rawtypes")
	@Override
	public void updated(Dictionary properties) throws ConfigurationException {
		// Nothing to do here in this "base"/"example" protocol implementation
	}

	protected void configureChannel(AbstractChannelEventSubscriberBinding<SocketChannel,ProtocolBindingProvider>.MuxChannel channel) {
		// Nothing to do here in this "base"/"example" protocol implementation
	}
	
	
	/**
	 * @{inheritDoc}
	 */
	@Override
	protected String getName() {
		return "TCP Refresh Service";
	}

}<|MERGE_RESOLUTION|>--- conflicted
+++ resolved
@@ -10,21 +10,27 @@
 
 import java.io.UnsupportedEncodingException;
 import java.nio.ByteBuffer;
-import java.nio.channels.SocketChannel;
-import java.util.Collection;
 import java.util.Dictionary;
-import java.util.Iterator;
 import java.util.List;
-import org.openhab.binding.tcp.AbstractChannelEventSubscriberBinding;
-import org.openhab.binding.tcp.AbstractSocketChannelEventSubscriberBinding;
+import java.util.regex.Matcher;
+import java.util.regex.Pattern;
+import org.apache.commons.lang.StringUtils;
+import org.openhab.binding.tcp.AbstractSocketChannelBinding;
+import org.openhab.binding.tcp.Direction;
+import org.openhab.binding.tcp.internal.TCPActivator;
 import org.openhab.binding.tcp.protocol.ProtocolBindingProvider;
+import org.openhab.binding.tcp.protocol.TCPBindingProvider;
 import org.openhab.core.library.types.DecimalType;
+import org.openhab.core.transform.TransformationException;
+import org.openhab.core.transform.TransformationHelper;
+import org.openhab.core.transform.TransformationService;
 import org.openhab.core.types.Command;
 import org.openhab.core.types.State;
 import org.osgi.service.cm.ConfigurationException;
 import org.osgi.service.cm.ManagedService;
 import org.slf4j.Logger;
 import org.slf4j.LoggerFactory;
+
 /**
  * TCPBinding is most "simple" implementation of a TCP based ASCII protocol. It sends and received 
  * data as ASCII strings. Data sent out is padded with a CR/LF. This should be sufficient for a lot
@@ -36,65 +42,78 @@
  * @since 1.1.0
  *
  */
-public class TCPBinding extends AbstractSocketChannelEventSubscriberBinding<ProtocolBindingProvider> implements ManagedService {
+public class TCPBinding extends AbstractSocketChannelBinding<TCPBindingProvider> implements ManagedService {
 
 	static private final Logger logger = LoggerFactory.getLogger(TCPBinding.class);
-	
-    static private int RECONNECT_INTERVAL = 24;    
-
+
+	/** RegEx to extract a parse a function String <code>'(.*?)\((.*)\)'</code> */
+	private static final Pattern EXTRACT_FUNCTION_PATTERN = Pattern.compile("(.*?)\\((.*)\\)");
+
+	// time to wait for a reply, in milliseconds
+	private static int timeOut = 3000;
+	// flag to use only blocking write/read operations
+	private static boolean blocking = false;
+	// string to prepend to data being sent
+	private static String preAmble = "";
+	// string to append to data being sent
+	private static String postAmble = "\r\n";
+	// flag to use the reply of the remote end to update the status of the Item receving the data
+	private static boolean updateWithResponse = true;
+
+	@Override
 	protected boolean internalReceiveChanneledCommand(String itemName,
-			Command command, AbstractChannelEventSubscriberBinding<SocketChannel,ProtocolBindingProvider>.MuxChannel sChannel, String commandAsString) {
+			Command command, Channel sChannel, String commandAsString) {
 
 		ProtocolBindingProvider provider = findFirstMatchingBindingProvider(itemName);
 
 		if(command != null ){		
-<<<<<<< HEAD
-			String tcpCommandName = null;
-					
-			if(command instanceof DecimalType) {
-				tcpCommandName = commandAsString;
-			} else {
-				tcpCommandName = provider.getProtocolCommand(itemName,command);
-			}
-
-			// slap a CR and LF at the end of the command - should be what most remote server expect when 
-			// they receive some ASCII based command/string
-			tcpCommandName = tcpCommandName + ((char)13) + ((char)10);
-			Direction direction = provider.getDirection(itemName,command);
-=======
 			
 			String transformedMessage = transformResponse(provider.getProtocolCommand(itemName, command),commandAsString);
 			String tcpCommandName = preAmble + transformedMessage + postAmble ;
->>>>>>> 77a9d137
-
-			if(direction.equals(Direction.OUT) | direction.equals(Direction.BIDIRECTIONAL)) {
-
-				ByteBuffer outputBuffer = ByteBuffer.allocate(1024);
-				try {
-					outputBuffer.put(tcpCommandName.getBytes("ASCII"));
-				} catch (UnsupportedEncodingException e) {
-					logger.warn("Exception while attempting an unsupported encoding scheme");
-				}
-
-				// send the buffer in an asynchronous way
-				try {
-					@SuppressWarnings("unused")
-					ByteBuffer response = sChannel.writeBuffer(outputBuffer,false,3000);
-				} catch (Exception e) {
-					logger.error("An exception occured while writing a buffer to a channel: {}",e.getMessage());
-				}
+
+			ByteBuffer outputBuffer = ByteBuffer.allocate(tcpCommandName.getBytes().length);
+			try {
+				outputBuffer.put(tcpCommandName.getBytes("ASCII"));
+			} catch (UnsupportedEncodingException e) {
+				logger.warn("Exception while attempting an unsupported encoding scheme");
+			}
+
+			// send the buffer in an asynchronous way
+			ByteBuffer result = null;
+			try {
+				result = writeBuffer(outputBuffer,sChannel,blocking,timeOut);
+			} catch (Exception e) {
+				logger.error("An exception occurred while writing a buffer to a channel: {}",e.getMessage());
+			}
+
+			if(result!=null && blocking) {
+				logger.info("Received {} from the remote end {}",new String(result.array()),sChannel.toString());
+				String transformedResponse = transformResponse(provider.getProtocolCommand(itemName, command),new String(result.array()));
 
 				// if the remote-end does not send a reply in response to the string we just sent, then the abstract superclass will update
 				// the openhab status of the item for us. If it does reply, then an additional update is done via parseBuffer.
 				// since this TCP binding does not know about the specific protocol, there might be two state updates (the command, and if
 				// the case, the reply from the remote-end)
+
+				if(updateWithResponse) {
+
+					List<Class<? extends State>> stateTypeList = provider.getAcceptedDataTypes(itemName,command);
+					State newState = createStateFromString(stateTypeList,transformedResponse);
+
+					if(newState != null) {
+						eventPublisher.postUpdate(itemName, newState);						        						
+					} else {
+						logger.warn("Can not parse transformed output "+transformedResponse+" to match command {} on item {}  ",command,itemName);
+					}
+
+					return false;
+				} else {
+					return true;
+				}
+			} else {
 				return true;
-
-			} else {
-				logger.error("TCPCommand has the wrong direction");
-			}
-		}
-
+			}
+		}
 		return false;
 	}
 
@@ -105,79 +124,125 @@
 	 * 
 	 */
 	@Override
-	protected void parseBuffer(Collection<String> qualifiedItems,ByteBuffer byteBuffer){
+	protected void parseBuffer(String itemName, Command aCommand, Direction theDirection,ByteBuffer byteBuffer){
 
 		String theUpdate = new String(byteBuffer.array());
-<<<<<<< HEAD
-=======
 		ProtocolBindingProvider provider = findFirstMatchingBindingProvider(itemName);
 
 		List<Class<? extends State>> stateTypeList = provider.getAcceptedDataTypes(itemName,aCommand);
 		
 		String transformedResponse = transformResponse(provider.getProtocolCommand(itemName, aCommand),theUpdate);
 		State newState = createStateFromString(stateTypeList,transformedResponse);
->>>>>>> 77a9d137
-
-		for(String itemName : qualifiedItems) {
-			for (ProtocolBindingProvider provider : providers) {
-				if(provider.providesBindingFor(itemName)) {
-					List<Command> commands = provider.getAllCommands(itemName);
-
-					// first check if commands are defined, and that they have the correct DirectionType
-					Iterator<Command> listIterator = commands.listIterator();
-					while(listIterator.hasNext()){
-						Command aCommand = listIterator.next();
-						Direction theDirection = provider.getDirection(itemName,aCommand);
-
-						if((theDirection == Direction.BIDIRECTIONAL | theDirection==Direction.IN)){
-							
-							List<Class<? extends State>> stateTypeList = provider.getAcceptedDataTypes(itemName,aCommand);
-							State newState = null;
-							
-							if(aCommand instanceof DecimalType) {
-								newState = createStateFromString(stateTypeList,theUpdate);
-							} else {
-								newState = createStateFromString(stateTypeList,aCommand.toString());
-							}
-							
-							if(newState != null) {
-								eventPublisher.postUpdate(itemName, newState);							        						
-							} else {
-								logger.warn("Can not parse input "+theUpdate+" to match command {} on item {}  ",aCommand,itemName);
-							}
-						}
-						else {
-							logger.debug("TCPCommand has the wrong direction");
-						}
-					}
-				}
-			}
-		}
-	}
-
-	@Override
-	protected int getReconnectInterval() {
-		return RECONNECT_INTERVAL;
-	}
-
-	@Override
-	public boolean isProperlyConfigured() {
-		for (ProtocolBindingProvider provider : providers) {
-			if(provider.providesBinding()) {
-				return true;
-			}
-		}
-		return false;
+
+		if(newState != null) {
+			eventPublisher.postUpdate(itemName, newState);							        						
+		} else {
+			logger.warn("Can not parse input "+theUpdate+" to match command {} on item {}  ",aCommand,itemName);
+		}
 	}
 
 	@SuppressWarnings("rawtypes")
 	@Override
-	public void updated(Dictionary properties) throws ConfigurationException {
-		// Nothing to do here in this "base"/"example" protocol implementation
-	}
-
-	protected void configureChannel(AbstractChannelEventSubscriberBinding<SocketChannel,ProtocolBindingProvider>.MuxChannel channel) {
-		// Nothing to do here in this "base"/"example" protocol implementation
+	public void updated(Dictionary config) throws ConfigurationException {
+
+		super.updated(config);
+
+		if (config != null) {
+
+			String timeOutString = (String) config.get("timeout");
+			if (StringUtils.isNotBlank(timeOutString)) {
+				timeOut = Integer.parseInt((timeOutString));
+			} else {
+				logger.info("The maximum time out for blocking write operations will be set to the default vaulue of {}",timeOut);
+			}
+
+			String blockingString = (String) config.get("blocking");
+			if (StringUtils.isNotBlank(blockingString)) {
+				blocking = Boolean.parseBoolean((blockingString));
+			} else {
+				logger.info("The blocking nature of read/write operations will be set to the default vaulue of {}",blocking);
+			}
+
+			String preambleString = (String) config.get("preamble");
+			if (StringUtils.isNotBlank(preambleString)) {
+				preAmble = preambleString.replaceAll("\\\\", "\\");
+			} else {
+				logger.info("The preamble for all write operations will be set to the default vaulue of {}",preAmble);
+			}
+
+			String postambleString = (String) config.get("postamble");
+			if (StringUtils.isNotBlank(postambleString)) {
+				postAmble = postambleString.replaceAll("\\\\", "\\");;
+			} else {
+				logger.info("The postamble for all write operations will be set to the default vaulue of {}",postAmble);
+			}
+			
+			String updatewithresponseString = (String) config.get("updatewithresponse");
+			if (StringUtils.isNotBlank(updatewithresponseString)) {
+				updateWithResponse = Boolean.parseBoolean((updatewithresponseString));
+			} else {
+				logger.info("Updating states with returned values will be set to the default vaulue of {}",updateWithResponse);
+			}
+
+		}
+
+	}
+
+	@Override
+	protected void configureChannel(Channel channel) {
+	}
+
+	/**
+	 * Splits a transformation configuration string into its two parts - the
+	 * transformation type and the function/pattern to apply.
+	 * 
+	 * @param transformation the string to split
+	 * @return a string array with exactly two entries for the type and the function
+	 */
+	protected String[] splitTransformationConfig(String transformation) {
+		Matcher matcher = EXTRACT_FUNCTION_PATTERN.matcher(transformation);
+
+		if (!matcher.matches()) {
+			throw new IllegalArgumentException("given transformation function '" + transformation + "' does not follow the expected pattern '<function>(<pattern>)'");
+		}
+		matcher.reset();
+
+		matcher.find();			
+		String type = matcher.group(1);
+		String pattern = matcher.group(2);
+
+		return new String[] { type, pattern };
+	}
+
+	protected String transformResponse(String transformation, String response) {
+		String transformedResponse;
+
+		try {
+			String[] parts = splitTransformationConfig(transformation);
+			String transformationType = parts[0];
+			String transformationFunction = parts[1];
+
+			TransformationService transformationService = 
+					TransformationHelper.getTransformationService(TCPActivator.getContext(), transformationType);
+			if (transformationService != null) {
+				transformedResponse = transformationService.transform(transformationFunction, response);
+			} else {
+				transformedResponse = response;
+				logger.warn("couldn't transform response because transformationService of type '{}' is unavailable", transformationType);
+			}
+		}
+		catch (TransformationException te) {
+			logger.error("transformation throws exception [transformation="
+					+ transformation + ", response=" + response + "]", te);
+
+			// in case of an error we return the response without any
+			// transformation
+			transformedResponse = response;
+		}
+
+		logger.debug("transformed response is '{}'", transformedResponse);
+
+		return transformedResponse;
 	}
 	
 	
