--- conflicted
+++ resolved
@@ -254,7 +254,6 @@
 	}
 	
 	/**
-<<<<<<< HEAD
 	 * Extract a decimal value from a byte array.
 	 * @param buffer the buffer to be parsed.
 	 * @param offset the offset at which to start reading
@@ -278,7 +277,10 @@
 		}
 
 		return value;
-=======
+	}
+	
+
+	/**
 	 * Encodes a decimal value as a byte array.
 	 * @param value the decimal value to encode
 	 * @param index the value index
@@ -319,9 +321,8 @@
 			result[size - i] = (byte) ((unscaledValue >> (i * 8)) & 0xFF);
 		}
 		return result;
->>>>>>> 68162480
-	}
-	
+	}
+
 	/**
 	 * Command class enumeration. Lists all command classes available.
 	 * Unsupported command classes by the binding return null for the command class Class.
