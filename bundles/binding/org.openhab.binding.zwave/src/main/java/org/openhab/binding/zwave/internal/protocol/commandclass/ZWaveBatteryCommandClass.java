/**
 * Copyright (c) 2010-2014, openHAB.org and others.
 *
 * All rights reserved. This program and the accompanying materials
 * are made available under the terms of the Eclipse Public License v1.0
 * which accompanies this distribution, and is available at
 * http://www.eclipse.org/legal/epl-v10.html
 */
package org.openhab.binding.zwave.internal.protocol.commandclass;

import java.util.ArrayList;
import java.util.Collection;

import org.openhab.binding.zwave.internal.protocol.SerialMessage;
import org.openhab.binding.zwave.internal.protocol.ZWaveController;
import org.openhab.binding.zwave.internal.protocol.ZWaveEndpoint;
import org.openhab.binding.zwave.internal.protocol.ZWaveNode;
import org.openhab.binding.zwave.internal.protocol.SerialMessage.SerialMessageClass;
import org.openhab.binding.zwave.internal.protocol.SerialMessage.SerialMessagePriority;
import org.openhab.binding.zwave.internal.protocol.SerialMessage.SerialMessageType;
import org.openhab.binding.zwave.internal.protocol.event.ZWaveCommandClassValueEvent;
import org.slf4j.Logger;
import org.slf4j.LoggerFactory;

import com.thoughtworks.xstream.annotations.XStreamAlias;
import com.thoughtworks.xstream.annotations.XStreamOmitField;

/**
 * Handles the Battery command class. Devices that support this
 * command class can report their battery level and give low battery
 * warnings.
 * The commands include the possibility to get a given
 * battery level and report a battery level.
 * @author Jan-Willem Spuij
 * @since 1.3.0
 */
@XStreamAlias("batteryCommandClass")
public class ZWaveBatteryCommandClass extends ZWaveCommandClass implements ZWaveGetCommands, ZWaveCommandClassDynamicState {

	@XStreamOmitField
	private static final Logger logger = LoggerFactory.getLogger(ZWaveBatteryCommandClass.class);
	
	private static final int BATTERY_GET = 0x02;
	private static final int BATTERY_REPORT = 0x03;

	private Integer batteryLevel = null;
	private Boolean batteryLow = null;
	
	@XStreamOmitField
	private boolean dynamicDone = false;
	
	/**
	 * Creates a new instance of the ZWaveBatteryCommandClass class.
	 * @param node the node this command class belongs to
	 * @param controller the controller to use
	 * @param endpoint the endpoint this Command class belongs to
	 */
	public ZWaveBatteryCommandClass(ZWaveNode node,
			ZWaveController controller, ZWaveEndpoint endpoint) {
		super(node, controller, endpoint);
	}


	/**
	 * {@inheritDoc}
	 */
	@Override
	public CommandClass getCommandClass() {
		return CommandClass.BATTERY;
	}

	/**
	 * {@inheritDoc}
	 */
	@Override
	public void handleApplicationCommandRequest(SerialMessage serialMessage,
			int offset, int endpoint) {
		logger.trace("Handle Message Battery Request");
		logger.debug("NODE {}: Received Battery Request", this.getNode().getNodeId());
		int command = serialMessage.getMessagePayloadByte(offset);
		switch (command) {
			case BATTERY_GET:
				logger.warn(String.format("Command 0x%02X not implemented.", command));
				return;
			case BATTERY_REPORT:
				logger.trace("Process Battery Report");
				
<<<<<<< HEAD
				batteryLevel = serialMessage.getMessagePayloadByte(offset + 1); 
				logger.debug(String.format("NODE %d: Battery report value = 0x%02X", this.getNode().getNodeId(), batteryLevel));
=======
				batteryLevel = serialMessage.getMessagePayloadByte(offset + 1);
				logger.debug("NODE {}: Battery report value = {}", this.getNode().getNodeId(), batteryLevel);

				// A Battery level of 255 means battery low.
				// Set battery level to 0
				if(batteryLevel == 255) {
					batteryLevel = 0;
					batteryLow = true;
					logger.warn("NODE {}: BATTERY LOW!", this.getNode().getNodeId());
				}
				else {
					batteryLow = false;
				}

				// If the battery level is outside bounds, then we don't know what's up!
				if(batteryLevel < 0 || batteryLevel > 100) {
					logger.warn("NODE {}: Battery state unknown ({})!", this.getNode().getNodeId(), batteryLevel);
					batteryLevel = null;
				}
>>>>>>> f61772cf
				ZWaveCommandClassValueEvent zEvent = new ZWaveCommandClassValueEvent(this.getNode().getNodeId(), endpoint, this.getCommandClass(), batteryLevel);
				this.getController().notifyEventListeners(zEvent);

				dynamicDone = true;
				break;
			default:
			logger.warn(String.format("Unsupported Command 0x%02X for command class %s (0x%02X).", 
					command, 
					this.getCommandClass().getLabel(),
					this.getCommandClass().getKey()));
		}
	}

	/**
	 * Gets a SerialMessage with the BATTERY_GET command 
	 * @return the serial message
	 */
	public SerialMessage getValueMessage() {
		logger.debug("Node {}: Creating new message for application command BATTERY_GET", this.getNode().getNodeId());
		SerialMessage result = new SerialMessage(this.getNode().getNodeId(), SerialMessageClass.SendData, SerialMessageType.Request, SerialMessageClass.ApplicationCommandHandler, SerialMessagePriority.Get);
    	byte[] newPayload = { 	(byte) this.getNode().getNodeId(), 
    							2, 
								(byte) getCommandClass().getKey(), 
								(byte) BATTERY_GET };
    	result.setMessagePayload(newPayload);
    	return result;		
	}
	
	/**
	 * {@inheritDoc}
	 */
	@Override
	public Collection<SerialMessage> getDynamicValues(boolean refresh) {
		if (refresh == true) {
			dynamicDone = false;
		}

		if (dynamicDone == true) {
			return null;
		}

		ArrayList<SerialMessage> result = new ArrayList<SerialMessage>();
		result.add(getValueMessage());
		return result;
	}

	/**
	 * Returns the current battery level. If the battery level is unknown, returns null
	 * @return battery level
	 */
	public Integer getBatteryLevel() {
		return batteryLevel;
	}

	/**
	 * Returns the current battery warning state.
	 * @return true if device is saying battery is low
	 */
	public Boolean getBatteryLow() {
		if(batteryLow == null) {
			return false;
		}
		return batteryLow;
	}
}<|MERGE_RESOLUTION|>--- conflicted
+++ resolved
@@ -85,10 +85,6 @@
 			case BATTERY_REPORT:
 				logger.trace("Process Battery Report");
 				
-<<<<<<< HEAD
-				batteryLevel = serialMessage.getMessagePayloadByte(offset + 1); 
-				logger.debug(String.format("NODE %d: Battery report value = 0x%02X", this.getNode().getNodeId(), batteryLevel));
-=======
 				batteryLevel = serialMessage.getMessagePayloadByte(offset + 1);
 				logger.debug("NODE {}: Battery report value = {}", this.getNode().getNodeId(), batteryLevel);
 
@@ -108,7 +104,6 @@
 					logger.warn("NODE {}: Battery state unknown ({})!", this.getNode().getNodeId(), batteryLevel);
 					batteryLevel = null;
 				}
->>>>>>> f61772cf
 				ZWaveCommandClassValueEvent zEvent = new ZWaveCommandClassValueEvent(this.getNode().getNodeId(), endpoint, this.getCommandClass(), batteryLevel);
 				this.getController().notifyEventListeners(zEvent);
 
